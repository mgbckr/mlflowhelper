--- conflicted
+++ resolved
@@ -136,19 +136,7 @@
         """
         if self.delete_tmp_dir:
             shutil.rmtree(self.tmp_dir)
-<<<<<<< HEAD
-
-    def set_skip_log(self, stages='all'):
-        self.stages_skip_log = stages
-        return self
-
-    def set_load(self, run_id, stages='all'):
-        self.run_id = run_id
-        self.stages_load = stages
-        return self
-=======
             self.tmp_dir = None
->>>>>>> 0bc8d2c0
 
     def will_load_stages(self, stages):
 
